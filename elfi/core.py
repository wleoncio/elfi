import itertools
import operator
from functools import partial

import numpy as np
from dask.delayed import delayed

from elfi.utils import *
from elfi.storage import ElfiStore, LocalDataStore, MemoryStore
from elfi.graph import Node
from elfi import env


# TODO: enforce this?
DEFAULT_DATATYPE = np.float32


<<<<<<< HEAD
=======
class Node(object):
    """A base class representing Nodes in a graphical model.
    This class is inherited by all types of nodes in the model.

    Attributes
    ----------
    name : string
    parents : list of Nodes
    children : list of Nodes
    """
    def __init__(self, name, *parents):
        self.name = name
        self.parents = []
        self.children = []
        self.add_parents(parents)

    def reset(self, *args, **kwargs):
        pass

    def add_parents(self, nodes):
        for n in self.node_list(nodes):
            self.add_parent(n)

    def add_parent(self, node, index=None, index_child=None):
        """Adds a parent and assigns itself as a child of node. Only add if new.

        Parameters
        ----------
        node : Node or None
            If None, this function will not do anything
        index : int
            Index in self.parents where to insert the new parent.
        index_child : int
            Index in self.children where to insert the new child.
        """
        if node is None:
            return
        node = self._ensure_node(node)
        if node in self.descendants:
            raise ValueError("Cannot have cyclic graph structure.")
        if not node in self.parents:
            if index is None:
                index = len(self.parents)
            else:
                if index < 0 or index > len(self.parents):
                    raise ValueError("Index out of bounds.")
            self.parents.insert(index, node)
        node._add_child(self, index_child)

    def _add_child(self, node, index=None):
        node = self._ensure_node(node)
        if not node in self.children:
            if index is None:
                index = len(self.children)
            else:
                if index < 0 or index > len(self.children):
                    raise ValueError("Index out of bounds.")
            self.children.insert(index, node)

    def __str__(self):
        return self.name

    def __repr__(self):
        return self.__str__()

    def is_root(self):
        return len(self.parents) == 0

    def is_leaf(self):
        return len(self.children) == 0

    def remove(self, keep_parents=False, keep_children=False):
        """Remove references to self from parents and children.

        Parameters
        ----------
        parent_or_index : Node or int
        """
        if not keep_parents:
            while len(self.parents) > 0:
                self.remove_parent(0)
        if not keep_children:
            for c in self.children.copy():
                c.remove_parent(self)

    def remove_parent(self, parent_or_index):
        """Remove a parent from self and self from parent's children.

        Parameters
        ----------
        parent_or_index : Node or int
        """
        index = parent_or_index
        if isinstance(index, Node):
            for i, p in enumerate(self.parents):
                if p == parent_or_index:
                    index = i
                    break
        if isinstance(index, Node):
            raise Exception("Could not find a parent")
        parent = self.parents[index]
        del self.parents[index]
        parent.children.remove(self)
        return index

    def change_to(self, node, transfer_parents=True, transfer_children=True):
        """Effectively changes self to another node. Reference to self is untouched.

        Parameters
        ----------
        node : Node
            The new Node to change self to.
        transfer_parents : boolean
            Whether to reuse current parents.
        transfer_children : boolean
            Whether to reuse current children, which will also be reset recursively.

        Returns
        -------
        node : Node
            The new node with parents and children associated.
        """
        if transfer_parents:
            parents = self.parents.copy()
            for p in parents:
                self.remove_parent(p)
            node.add_parents(parents)

        if transfer_children:
            children = self.children.copy()
            for c in children:
                index = c.remove_parent(self)
                c.add_parent(node, index=index)
                c.reset(propagate=True)

        return node

    @property
    def ancestors(self):
        _ancestors = self.parents.copy()
        for n in self.parents:
            for m in n.ancestors:
                if m not in _ancestors:
                    _ancestors.append(m)
        return _ancestors

    @property
    def descendants(self):
        _descendants = self.children.copy()
        for n in self.children:
            for m in n.descendants:
                if m not in _descendants:
                    _descendants.append(m)
        return _descendants

    @property
    def component(self):
        return [self] + self.ancestors + self.descendants

    #@property
    #def graph(self):
    #    return Graph(self)

    @property
    def label(self):
        return self.name

    @property
    def neighbours(self):
        return self.children + self.parents

    """Private methods"""

    def _convert_to_node(self, obj, name):
        raise ValueError("No conversion to Node for value {}".format(obj))

    def _ensure_node(self, obj):
        if isinstance(obj, Node):
            return obj
        name = "_{}_{}".format(self.name, str(uuid.uuid4().hex[0:6]))
        return self._convert_to_node(obj, name)

    """Static methods"""

    @staticmethod
    def node_list(nodes):
        if isinstance(nodes, dict):
            nodes = nodes.values()
        elif isinstance(nodes, Node):
            nodes = [nodes]
        return nodes


# TODO: add version number to key so that resets are not confused in dask scheduler
def make_key(name, sl):
    """Makes the dask key for the outputs of nodes

    Parameters
    ----------
    name : string
        name of the output (e.g. node name)
    sl : slice
        data slice that is covered by this output

    Returns
    -------
    a tuple key
    """
    n = slen(sl)
    if n <= 0:
        ValueError("Slice has no length")
    return (name, sl.start, n)


def is_elfi_key(key):
    return isinstance(key, tuple) and len(key) == 3 and isinstance(key[0], str)


def get_key_slice(key):
    """Returns the corresponding slice from 'key'.
    """
    return slice(key[1], key[1] + key[2])


def get_key_name(key):
    return key[0]


def reset_key_slice(key, new_sl):
    """Resets the slice from 'key' to 'new_sl'

    Returns
    -------
    a new key
    """
    return make_key(get_key_name(key), new_sl)


def reset_key_name(key, name):
    """Resets the name from 'key' to 'name'

    Returns
    -------
    a new key
    """
    return make_key(name, get_key_slice(key))


def get_named_item(output, item, name=None):
    """Makes a delayed object by appending "-name" to the output key name

    Parameters
    ----------
    output : delayed node output
    item : str
       item to take from the output
    name : str
       delayed key name (default: item)

    Returns
    -------
    delayed object yielding the item
    """
    name = name or item
    new_key_name = get_key_name(output.key) + '-' + str(name)
    new_key = reset_key_name(output.key, new_key_name)
    return delayed(operator.getitem)(output, item, dask_key_name=new_key)


class ElfiStore:
    """Store interface for Elfi outputs and data.

    All implementations must be able to store the output data. Storing the output
    dict is optional.

    """

    def write(self, output, done_callback=None):
        """Write output or output data to store

        Parameters
        ----------
        output : delayed output
        done_callback : fn(key, result)
           result is either the concrete result or a finished future for the result

        """
        raise NotImplementedError

    def read(self, key):
        """Implementation of this method is optional.

        Parameters
        ----------
        key : output key

        Returns
        -------
        the output result
        """
        raise NotImplementedError

    def read_data(self, node_name, sl):
        """

        Parameters
        ----------
        sl : slice
        node_name : string

        Returns
        -------
        dask.delayed object yielding the data matching the slice with .compute()
        """
        raise NotImplementedError

    def reset(self, node_name):
        """Reset the store to the initial state. All results will be cleared.

        Parameters
        ----------
        node_name : string
        """
        raise NotImplementedError


class LocalElfiStore(ElfiStore):
    """Interface for any "local object store".
    """

    def __init__(self):
        self._pending_persisted = defaultdict(lambda: None)

    def _read_data(self, name, sl):
        """Operation for reading from storage.

        Parameters
        ----------
        name : string
            Name of node (all ilmplementations may not use this).
        sl : slice
            Indices for data to return.

        Returns
        -------
        np.ndarray
            Data matching slice, shape: (slice length, ) + data.shape
        """
        raise NotImplementedError

    def _write(self, key, output_result):
        """Operation for writing to storage.

        Parameters
        ----------
        key : tuple
            Dask key matching the write operation.
            Contains both node name (with get_key_name) and
            slice (with get_key_slice).
        output_result : dict
            Operation output dict:
                "data" : data to be stored (np.ndarray)
                         shape should be (slice length, ) + data.shape
        """
        raise NotImplementedError

    def _reset(self, name):
        """Operation for resetting storage object (optional).
        """
        pass

    def write(self, output, done_callback=None):
        key = output.key
        key_name = get_key_name(key)
        d = env.client().persist(output)
        # We must keep the reference around so that the result is not cleared from memory
        self._pending_persisted[key] = d
        # Take out the underlying future
        future = d.dask[key]
        future.add_done_callback(lambda f: self._post_task(key, f, done_callback))

    def read_data(self, node_name, sl):
        name = node_name + "-data"
        key = make_key(name, sl)
        return delayed(self._read_data(node_name, sl), name=key, pure=True)

    def reset(self, node_name):
        self._pending_persisted.clear()
        self._reset(node_name)

    # Issue https://github.com/dask/distributed/issues/647
    @gen.coroutine
    def _post_task(self, key, future, done_callback=None):
        res = yield future._result()
        self._write(key, res)
        # Inform that the result is stored
        if done_callback is not None:
            done_callback(key, res)
        # Remove the future reference
        del self._pending_persisted[key]


class LocalDataStore(LocalElfiStore):
    """Implementation for any simple sliceable storage object.

    Object should have following methods:
        __getitem__, __setitem__, __len__

    Examples: numpy array, h5py instance.

    The storage object should have enough space to hold all samples.
    For example, numpy array shape should be at least (n_samples, ) + data.shape.

    The slicing operation must be consistent:
        'obj[sl] = d' must guarantee that 'obj[sl] == d'
        For example, an empty list will not guarantee this, but a pre-allocated will.
    """
    def __init__(self, local_store):
        if not (getattr(local_store, "__getitem__", False) and callable(local_store.__getitem__)):
            raise ValueError("Store object does not implement __getitem__.")
        if not (getattr(local_store, "__setitem__", False) and callable(local_store.__setitem__)):
            raise ValueError("Store object does not implement __setitem__.")
        if not (getattr(local_store, "__len__", False) and callable(local_store.__len__)):
            raise ValueError("Store object does not implement __len__.")
        self._local_store = local_store
        super(LocalDataStore, self).__init__()

    def _read_data(self, name, sl):
        return self._local_store[sl]

    def _write(self, key, output_result):
        sl = get_key_slice(key)
        if len(self._local_store) < sl.stop:
            raise IndexError("No more space on local storage object")
        self._local_store[sl] = output_result["data"]


class MemoryStore(ElfiStore):
    """Cache results in memory of the workers using dask.distributed."""
    def __init__(self):
        self._persisted = defaultdict(lambda: None)

    def write(self, output, done_callback=None):
        key = output.key
        # Persist key to client
        d = env.client().persist(output)
        self._persisted[key] = d

        future = d.dask[key]
        if done_callback is not None:
            future.add_done_callback(lambda f: done_callback(key, f))

    def read(self, key):
        return self._persisted[key].compute()

    def read_data(self, node_name, sl):
        sl = to_slice(sl)
        # TODO: allow arbitrary slices to be taken, now they have to match
        output = [d for key, d in self._persisted.items() if get_key_slice(key) == sl]
        if len(output) == 0:
            raise IndexError("No matching slice found.")
        return get_named_item(output[0], 'data')

    def reset(self, node_name):
        self._persisted.clear()


def prepare_store(store):
    """Takes in user-originated specifier for 'store' and
    returns a corresponding ElfiStore derivative or raises
    a value error.

    Parameters
    ----------
    store : various
        None : means data is not stored.
        ElfiStore derivative : stores data according to specification.
        String identifiers :
            "cache" : Creates a MemoryStore()
        Sliceable object : is converted to LocalDataStore(obj)
            Examples: local numpy array, h5py instance.
            The size of the object must be at least (n_samples, ) + data.shape
            The slicing must be consistent:
                obj[sl] = d must guarantee that obj[sl] == d
                For example, an empty list will not guarantee this, but a pre-allocated will.
            See also: LocalDataStore

    Returns
    -------
    ElfiStore instance or None is store is None
    """
    if store is None:
        return None
    if isinstance(store, ElfiStore):
        return store
    if type(store) == str:
        if store.lower() == "cache":
            return MemoryStore()
        raise ValueError("Unknown store identifier '{}'".format(store))
    return LocalDataStore(store)


>>>>>>> fd12f77c
class DelayedOutputCache:
    """Handles a continuous list of delayed outputs for a node.
    """
    def __init__(self, node_id, store=None):
        """

        Parameters
        ----------
<<<<<<< HEAD
        node_id : str
            id of the node (`node.id`)
        store : None, ElfiStore, string, or sliceable object
            None : means data is not stored.
            ElfiStore derivative : stores data according to specification.
            String identifiers :
                "cache" : Creates a MemoryStore()
            Sliceable object : is converted to LocalDataStore(obj)
                Examples: local numpy array, h5py instance.
                The size of the object must be at least (n_samples, ) + data.shape
                The slicing must be consistent:
                    obj[sl] = d must guarantee that obj[sl] == d
                    For example, an empty list will not guarantee this, but a pre-allocated will.
                See also: LocalDataStore
        """
        self._delayed_outputs = []
        self._stored_mask = []
        self._store = self._prepare_store(store)
        self._node_id = node_id
=======
        node_name : string
            Name of node that owns this instance.
        store : various (optional)
            See prepare_store interface.
        """
        self._delayed_outputs = []
        self._stored_mask = []
        self._store = prepare_store(store)
        self._node_name = node_name
>>>>>>> fd12f77c

    def __len__(self):
        l = 0
        for o in self._delayed_outputs:
            l += slen(get_key_slice(o.key))
        return l

    def append(self, output):
        """Appends output to cache/store

        """
        if len(self) != get_key_slice(output.key).start:
            raise ValueError('Appending a non matching slice')

        self._delayed_outputs.append(output)
        self._stored_mask.append(False)
        if self._store:
            self._store.write(output, done_callback=self._set_stored)

    def reset(self, key_id):
        del self._delayed_outputs[:]
        del self._stored_mask[:]
        if self._store is not None:
<<<<<<< HEAD
            self._store.reset(key_id)
=======
            self._store.reset(self._node_name)
>>>>>>> fd12f77c

    def __getitem__(self, sl):
        """
        Returns the delayed data in slice `sl`
        """
        sl = to_slice(sl)
        outputs = self._get_output_datalist(sl)

        # Return the data_slice
        if len(outputs) == 0:
            empty = np.zeros(shape=(0,0))
            output = delayed(empty)
        elif len(outputs) == 1:
            output = outputs[0]
        else:
            key = reset_key_slice(outputs[0].key, sl)
            output = delayed(np.vstack)(tuple(outputs), dask_key_name=key)
        return output

    def _get_output_datalist(self, sl):
        data_list = []
        for i, output in enumerate(self._delayed_outputs):
            output_sl = get_key_slice(output.key)
            intsect_sl = slice_intersect(output_sl, sl)
            if slen(intsect_sl) == 0:
                continue

            if self._stored_mask[i] == True:
                output_data = self._store.read_data(self._node_id, output_sl)
            else:
                output_data = get_named_item(output, 'data')

            if slen(intsect_sl) != slen(output_sl):
                # Take a subset of the data-slice
                intsect_key = reset_key_slice(output_data.key, intsect_sl)
                sub_sl = slice_intersect(intsect_sl, offset=output_sl.start)
                output_data = delayed(operator.getitem)(output_data, sub_sl, dask_key_name=intsect_key)
            data_list.append(output_data)
        return data_list

    def _set_stored(self, key, result):
        """Inform that the result is computed for the `key`.

        Allows self to start using the stored delayed object

        Parameters
        ----------
        key : key of the original output
        result : future or concrete result of the output (currently not used)
        """
        output = [i for i,o in enumerate(self._delayed_outputs) if o.key == key]
        if len(output) != 1:
            # TODO: this error doesn't actually currently propagate into the main thread
            # Also make a separate case for len > 1
            raise LookupError('Cannot find output with the given key')
        i = output[0]
        self._stored_mask[i] = True


def to_output_dict(input_dict, **kwargs):
    output_dict = input_dict.copy()
    for k, v in kwargs.items():
        output_dict[k] = v
    return output_dict


substreams = itertools.count()


def normalize_data(data, n=1):
    """Translates user-originated data into format compatible with the core.

    Parameters
    ----------
    data : any object
        User-originated data.
    n : int
        Number of times to replicate data (vectorization).

    Returns
    -------
    ret : np.ndarray

    If type(data) is not list, tuple or numpy.ndarray:
        ret.shape == (n, 1), ret[i][0] == data for all i
    If type(data) is list or tuple:
        data is converted to atleast 1D numpy array, after which
    If data.ndim == 1:
        If len(data) == n:
            ret.shape == (n, 1), ret[i][0] == data[i] for all i
        If len(data) != n:
            ret.shape == (n, len(data), ret[i] == data for all i
    If data.ndim > 1:
        If len(data) == n:
            ret == data
        If len(data) != n:
            ret.shape == (n, ) + data.shape, ret[i] == data for all i

    Examples
    --------
    Plain data
    >>> normalize_data(1, n=1)
    array([[1]])
    >>> normalize_data(1, n=2)
    array([[1],
           [1]])

    1D data
    >>> normalize_data([1], n=1)
    array([[1]])
    >>> normalize_data([1], n=2)
    array([[1],
           [1]])
    >>> normalize_data([1, 2], n=1)
    array([[1, 2]])
    >>> normalize_data([1, 2], n=2)
    array([[1],
           [2]])

    2D data
    >>> normalize_data([[1]], n=1)
    array([[1]])
    >>> normalize_data([[1]], n=2)
    array([[[1]],
    <BLANKLINE>
           [[1]]])
    >>> normalize_data([[1], [2]], n=1)
    array([[[1],
            [2]]])
    >>> normalize_data([[1], [2]], n=2)
    array([[1],
           [2]])
    """
    if isinstance(data, str):
        # numpy array initialization works unintuitively with strings
        data = np.array([[data]], dtype=object)
    else:
        data = np.atleast_1d(data)

    if data.ndim == 1:
        if data.shape[0] == n:
            data = data[:, None]
        else:
            data = data[None, :]
            if n > 1:
                data = np.vstack((data, ) * n)
    else:
        if data.shape[0] != n:
            data = data[None, :]
            if n > 1:
                data = np.vstack((data, ) * n)
    return data


def normalize_data_dict(dict, n):
    if dict is None:
        return None
    normalized = {}
    for k, v in dict.items():
        normalized[k] = normalize_data(v, n)
    return normalized


class Operation(Node):
<<<<<<< HEAD
    def __init__(self, name, operation, *parents, inference_task=None, store=None):
        """

        Parameters
        ----------
        name : name of the node
        operation : node operation function
            `operation(input_dict)` returns `output_dict`
            `input_dict` and `output_dict` must contain a key `"data"`
        *parents : parents of the nodes
        store : `OutputStore` instance
=======
    def __init__(self, name, operation, *parents, store=None):
        """Operation node transforms data from parents to output
        that is given to the node's children.

        The operation should in general take 'input_dicts' from
        the parent nodes as input. The function signature may be
        different for different operations.

        The operation should return a single 'output_dict'.

        Parameters
        ----------
        name : string
            Name of the node.
        operation : callable
            Node operation function.
        *parents : list of nodes (optional)
            Parents of the node.
        store : various (optional)
            See prepare_store interface.
>>>>>>> fd12f77c
        """
        inference_task = inference_task or env.inference_task()
        super(Operation, self).__init__(name, *parents, graph=inference_task)
        self.operation = operation

        self._generate_index = 0
        # Keeps track of the resets
        self._num_resets = 0
        self._delayed_outputs = DelayedOutputCache(self.id, store)

    def acquire(self, n, starting=0, batch_size=None):
        """Acquires values from the start or from starting index.
        Generates new ones if needed and updates the _generate_index.

        Parameters
        ----------
        n : int
            number of samples
        starting : int
        batch_size : int

        Returns
        -------
        n samples in numpy array
        """
        sl = slice(starting, starting+n)
        if self._generate_index < sl.stop:
            self.generate(sl.stop - self._generate_index, batch_size=batch_size)
        return self.get_slice(sl)

    def generate(self, n, batch_size=None, with_values=None):
        """Generate n new values from the node.

        Parameters
        ----------
        n : int
            number of samples
        batch_size : int
        with_values : dict(node_name: np.array)

        Returns
        -------
        n new samples
        """
        a = self._generate_index
        b = a + n
        batch_size = batch_size or n
        with_values = normalize_data_dict(with_values, n)

        # TODO: with_values cannot be used with already generated values
        # Ensure store is filled up to `b`
        while len(self._delayed_outputs) < b:
            l = len(self._delayed_outputs)
            n_batch = min(b-l, batch_size)
            batch_sl = slice(l, l+n_batch)
            batch_values = None
            if with_values is not None:
                batch_values = {k: v[(l-a):(l-a)+n_batch] for k,v in with_values.items()}
            self.get_slice(batch_sl, with_values=batch_values)

        self._generate_index = b
        return self[slice(a, b)]

    def __getitem__(self, sl):
        sl = to_slice(sl)
        return self._delayed_outputs[sl]

    def __str__(self):
        return "{}".format(self.__class__.__name__)

    def get_slice(self, sl, with_values=None):
        """
        This function is ensured to give a slice anywhere (already generated or not)
        Does not update _generate_index

        Parameters
        ----------
        sl : slice
            continuous slice
        with_values : dict(node_name: np.array)

        Returns
        -------
        numpy.array of samples in the slice `sl`

        """
        # TODO: prevent using with_values with already generated values
        # Check if we need to generate new
        if len(self._delayed_outputs) < sl.stop:
            with_values = normalize_data_dict(with_values,
                                              sl.stop - len(self._delayed_outputs))
            new_sl = slice(len(self._delayed_outputs), sl.stop)
            new_input = self._create_input_dict(new_sl, with_values=with_values)
            new_output = self._create_delayed_output(new_sl, new_input, with_values)
            self._delayed_outputs.append(new_output)
        return self[sl]

    @property
    def id(self):
        return make_key_id(self.graph.name, self.name, self.version)

    @property
    def version(self):
        """Version of the node (currently number of resets)"""
        return self._num_resets

    def reset(self, propagate=True):
        """Resets the data of the node

        Resets the node to a state as if no data was generated from it.
        If propagate is True (default) also resets its descendants

        Parameters
        ----------
        propagate : bool

        """
        if propagate:
            for c in self.children:
                c.reset()
        self._generate_index = 0
        self._num_resets += 1
        self._delayed_outputs.reset(self.id)

    def _create_input_dict(self, sl, with_values=None):
        n = sl.stop - sl.start
        input_data = tuple([p.get_slice(sl, with_values) for p in self.parents])
        return {
            "data": input_data,
            "n": n,
            "index": sl.start,
        }

    def _create_delayed_output(self, sl, input_dict, with_values=None):
        """

        Parameters
        ----------
        sl : slice
        input_dict : dict
        with_values : dict {'node_name': np.array}

        Returns
        -------
        out : dask.delayed object

        """
        with_values = with_values or {}
        dask_key = make_key(self.id, sl)
        if self.name in with_values:
            # Set the data to with_values
            output = to_output_dict(input_dict, data=with_values[self.name])
            return delayed(output, name=dask_key)
        else:
            dinput = delayed(input_dict, pure=True)
            return delayed(self.operation)(dinput,
                                           dask_key_name=dask_key)

    def _convert_to_node(self, obj, name):
        return Constant(name, obj)


class Constant(Operation):
    def __init__(self, name, value):
        if type(value) in (tuple, list, np.ndarray):
            self.value = normalize_data(value, len(value))
        else:
            self.value = normalize_data(value, 1)
        v = self.value.copy()
        super(Constant, self).__init__(name, lambda input_dict: {"data": v})


"""Operation mixins add additional functionality to the Operation class.
They do not define the actual operation. They only add keyword arguments.
"""


def get_substream_state(master_seed, substream_index):
    """Returns PRNG internal state for the sub stream

    Parameters
    ----------
    master_seed : uint32
    substream_index : uint

    Returns
    -------
    out : tuple
    Random state for the sub stream as defined by numpy

    See Also
    --------
    'numpy.random.RandomState.get_state' for the representation of MT19937 state
    """
    # Fixme: In the future, allow MRG32K3a from https://pypi.python.org/pypi/randomstate
    seeds = np.random.RandomState(master_seed)\
        .randint(np.iinfo(np.uint32).max, size=substream_index+1)
    return np.random.RandomState(seeds[substream_index]).get_state()


class RandomStateMixin(Operation):
    """Makes Operation node stochastic.
    """
    def __init__(self, *args, **kwargs):
        super(RandomStateMixin, self).__init__(*args, **kwargs)
        # Fixme: decide where to set the inference model seed
        self.seed = 0

    def _create_input_dict(self, sl, **kwargs):
        dct = super(RandomStateMixin, self)._create_input_dict(sl, **kwargs)
        dct["random_state"] = self._get_random_state()
        return dct

    def _get_random_state(self):
        i_subs = next(substreams)
        return delayed(get_substream_state, pure=True)(self.seed, i_subs)


class ObservedMixin(Operation):
    """Adds observed data to the class.
    """

    def __init__(self, *args, observed=None, **kwargs):
        super(ObservedMixin, self).__init__(*args, **kwargs)
        if observed is None:
            self.observed = self._inherit_observed()
        else:
            self.observed = normalize_data(observed, 1)

    def _inherit_observed(self):
        if len(self.parents) < 1:
            raise ValueError("There are no parents to inherit from")
        for parent in self.parents:
            if not hasattr(parent, "observed"):
                raise ValueError("Parent {} has no observed value to inherit".format(parent))
        observed = tuple([p.observed for p in self.parents])
        observed = self.operation({"data": observed, "n": 1})["data"]
        return observed


"""
ABC specific Operation nodes
"""

def vectorize_simulator(simulator, *input_data, n_sim=1, prng=None):
    """Used to vectorize a sequential simulation operation
    """
    data = None
    for i in range(n_sim):
        inputs = [v[i] for v in input_data]
        d = simulator(*inputs, prng=prng)
        if not isinstance(d, np.ndarray):
            raise ValueError("Simulation operation output type incorrect." +
                "Expected type np.ndarray, received type {}".format(type(d)))
        if data is None:
            data = np.zeros((n_sim,) + d.shape)
        data[i] = d
    return data

# For python simulators using numpy random variables
def simulator_operation(simulator, vectorized, input_dict):
    """Calls the simulator to produce output

    Vectorized simulators
    ---------------------
    Calls the simulator(*vectorized_args, n_sim, prng) to create output.
    Each vectorized argument to simulator is a numpy array with shape[0] == 'n_sim'.
    Simulator should return a numpy array with shape[0] == 'n_sim'.

    Sequential simulators
    ---------------------
    Calls the simulator(*args, prng) 'n_sim' times to create output.
    Each argument to simulator is of the dtype of the original array[i].
    Simulator should return a numpy array.

    Parameters
    ----------
    simulator: function
    vectorized: bool
    input_dict: dict
        "n": number of parallel simulations
        "data": list of args as numpy arrays
    """
    # set the random state
    prng = np.random.RandomState(0)
    prng.set_state(input_dict["random_state"])
    n_sim = input_dict["n"]
    data = simulator(*input_dict["data"], n_sim=n_sim, prng=prng)
    if not isinstance(data, np.ndarray):
        raise ValueError("Simulation operation output type incorrect." +
                "Expected type np.ndarray, received type {}".format(type(data)))
    if data.shape[0] != n_sim or len(data.shape) < 2:
        raise ValueError("Simulation operation output format incorrect." +
                " Expected shape == ({}, ...).".format(n_sim) +
                " Received shape == {}.".format(data.shape))
    return to_output_dict(input_dict, data=data, random_state=prng.get_state())


class Simulator(ObservedMixin, RandomStateMixin, Operation):
    """Simulator node

    Parameters
    ----------
    name: string
    simulator: function
    vectorized: bool
        whether the simulator function is vectorized or not
        see definition of simulator_operation for more information
    """
    def __init__(self, name, simulator, *args, vectorized=True, **kwargs):
        if vectorized is False:
            simulator = partial(vectorize_simulator, simulator)
        operation = partial(simulator_operation, simulator, vectorized)
        super(Simulator, self).__init__(name, operation, *args, **kwargs)


def vectorize_summary(summary, *input_data):
    """Used to vectorize a sequential summary operation
    """
    data = None
    # TODO: should summary operations also get n_sim as parameter?
    n_sim = input_data[0].shape[0]
    for i in range(n_sim):
        inputs = [v[i] for v in input_data]
        d = summary(*inputs)
        if not isinstance(d, np.ndarray):
            raise ValueError("Summary operation output type incorrect." +
                "Expected type np.ndarray, received type {}".format(type(d)))
        if data is None:
            data = np.zeros((n_sim,) + d.shape)
        data[i] = d
    return data

def summary_operation(operation, input):
    data = operation(*input["data"])
    vec_len = input["n"]
    if not isinstance(data, np.ndarray):
        raise ValueError("Summary operation output type incorrect." +
                "Expected type np.ndarray, received type {}".format(type(data)))
    if data.shape[0] != vec_len or len(data.shape) < 2:
        raise ValueError("Summary operation output format incorrect." +
                " Expected shape == ({}, ...).".format(vec_len) +
                " Received shape == {}.".format(data.shape))
    return to_output_dict(input, data=data)


class Summary(ObservedMixin, Operation):
    def __init__(self, name, summary, *args, vectorized=True, **kwargs):
        if vectorized is False:
            summary = partial(vectorize_summary, summary)
        operation = partial(summary_operation, summary)
        super(Summary, self).__init__(name, operation, *args, **kwargs)


def vectorize_discrepancy(discrepancy, x, y):
    """Used to vectorize a sequential discrepancy operation
    """
    # TODO: should discrepancy operations also get n_sim as parameter?
    n_sim = x[0].shape[0]
    data = np.zeros((n_sim, 1))
    for i in range(n_sim):
        xi = tuple([v[i] for v in x])
        yi = tuple([v[0] for v in y])
        d = discrepancy(x, y)
        if not isinstance(d, np.ndarray):
            raise ValueError("Discrepancy operation output type incorrect." +
                "Expected type np.ndarray, received type {}".format(type(d)))
        if d.shape != (1,):
            raise ValueError("Discrepancy operation output format incorrect." +
                " Expected shape == (1,)." +
                " Received shape == {}.".format(data.shape))
        data[i] = d
    return data

def discrepancy_operation(operation, input):
    data = operation(input["data"], input["observed"])
    vec_len = input["n"]
    if not isinstance(data, np.ndarray):
        raise ValueError("Discrepancy operation output type incorrect." +
                "Expected type np.ndarray, received type {}".format(type(data)))
    if data.shape != (vec_len, 1):
        raise ValueError("Discrepancy operation output format incorrect." +
                " Expected shape == ({}, 1).".format(vec_len) +
                " Received shape == {}.".format(data.shape))
    return to_output_dict(input, data=data)


class Discrepancy(Operation):
    """The operation input has a tuple of data and tuple of observed
    """
    def __init__(self, name, discrepancy, *args, vectorized=True, **kwargs):
        if vectorized is False:
            discrepancy = partial(vectorize_discrepancy, discrepancy)
        operation = partial(discrepancy_operation, discrepancy)
        super(Discrepancy, self).__init__(name, operation, *args, **kwargs)

    def _create_input_dict(self, sl, **kwargs):
        dct = super(Discrepancy, self)._create_input_dict(sl, **kwargs)
        dct["observed"] = observed = tuple([p.observed for p in self.parents])
        return dct


def threshold_operation(threshold, input):
    data = input['data'][0] < threshold
    return to_output_dict(input, data=data)


class Threshold(Operation):
    def __init__(self, name, threshold, *args, **kwargs):
        operation = partial(threshold_operation, threshold)
        super(Threshold, self).__init__(name, operation, *args, **kwargs)


"""Other functions
"""

# Not used?
#def fixed_expand(n, fixed_value):
#    """Creates a new axis 0 (or dimension) along which the value is repeated
#    """
#    return np.repeat(fixed_value[np.newaxis,:], n, axis=0)
#
# class Graph(object):
#     """A container for the graphical model"""
#     def __init__(self, anchor_node=None):
#         self.anchor_node = anchor_node
#
#     @property
#     def nodes(self):
#         return self.anchor_node.component
#
#     def sample(self, n, parameters=None, threshold=None, observe=None):
#         raise NotImplementedError
#
#     def posterior(self, N):
#         raise NotImplementedError
#
#     def reset(self):
#         data_nodes = self.find_nodes(Data)
#         for n in data_nodes:
#             n.reset()
#
#     def find_nodes(self, node_class=Node):
#         nodes = []
#         for n in self.nodes:
#             if isinstance(n, node_class):
#                 nodes.append(n)
#         return nodes
#
#     def __getitem__(self, key):
#         for n in self.nodes:
#             if n.name == key:
#                 return n
#         raise IndexError
#
#     def __getattr__(self, item):
#         for n in self.nodes:
#             if n.name == item:
#                 return n
#         raise AttributeError
#
#     def plot(self, graph_name=None, filename=None, label=None):
#         from graphviz import Digraph
#         G = Digraph(graph_name, filename=filename)
#
#         observed = {"shape": "box", "fillcolor": "grey", "style": "filled"}
#
#         # add nodes
#         for n in self.nodes:
#             if isinstance(n, Fixed):
#                 G.node(n.name, xlabel=n.label, shape="point")
#             elif hasattr(n, "observed") and n.observed is not None:
#                 G.node(n.name, label=n.label, **observed)
#             # elif isinstance(n, Discrepancy) or isinstance(n, Threshold):
#             #     G.node(n.name, label=n.label, **observed)
#             else:
#                 G.node(n.name, label=n.label, shape="doublecircle",
#                        fillcolor="deepskyblue3",
#                        style="filled")
#
#         # add edges
#         edges = []
#         for n in self.nodes:
#             for c in n.children:
#                 if (n.name, c.name) not in edges:
#                     edges.append((n.name, c.name))
#                     G.edge(n.name, c.name)
#             for p in n.parents:
#                 if (p.name, n.name) not in edges:
#                     edges.append((p.name, n.name))
#                     G.edge(p.name, n.name)
#
#         if label is not None:
#             G.body.append("label=" + "\"" + label + "\"")
#
#         return G
#
#     """Properties"""
#
#     @property
#     def thresholds(self):
#         return self.find_nodes(node_class=Threshold)
#
#     @property
#     def discrepancies(self):
#         return self.find_nodes(node_class=Discrepancy)
#
#     @property
#     def simulators(self):
#         return [node for node in self.nodes if isinstance(node, Simulator)]
#
#     @property
#     def priors(self):
#         raise NotImplementedError
#         #Implementation wrong, prior have Value nodes as hyperparameters
#         # priors = self.find_nodes(node_class=Stochastic)
#         # priors = {n for n in priors if n.is_root()}
#         # return priors

if __name__ == "__main__":
    import doctest
    doctest.testmod()<|MERGE_RESOLUTION|>--- conflicted
+++ resolved
@@ -13,475 +13,6 @@
 
 # TODO: enforce this?
 DEFAULT_DATATYPE = np.float32
-
-
-<<<<<<< HEAD
-=======
-class Node(object):
-    """A base class representing Nodes in a graphical model.
-    This class is inherited by all types of nodes in the model.
-
-    Attributes
-    ----------
-    name : string
-    parents : list of Nodes
-    children : list of Nodes
-    """
-    def __init__(self, name, *parents):
-        self.name = name
-        self.parents = []
-        self.children = []
-        self.add_parents(parents)
-
-    def reset(self, *args, **kwargs):
-        pass
-
-    def add_parents(self, nodes):
-        for n in self.node_list(nodes):
-            self.add_parent(n)
-
-    def add_parent(self, node, index=None, index_child=None):
-        """Adds a parent and assigns itself as a child of node. Only add if new.
-
-        Parameters
-        ----------
-        node : Node or None
-            If None, this function will not do anything
-        index : int
-            Index in self.parents where to insert the new parent.
-        index_child : int
-            Index in self.children where to insert the new child.
-        """
-        if node is None:
-            return
-        node = self._ensure_node(node)
-        if node in self.descendants:
-            raise ValueError("Cannot have cyclic graph structure.")
-        if not node in self.parents:
-            if index is None:
-                index = len(self.parents)
-            else:
-                if index < 0 or index > len(self.parents):
-                    raise ValueError("Index out of bounds.")
-            self.parents.insert(index, node)
-        node._add_child(self, index_child)
-
-    def _add_child(self, node, index=None):
-        node = self._ensure_node(node)
-        if not node in self.children:
-            if index is None:
-                index = len(self.children)
-            else:
-                if index < 0 or index > len(self.children):
-                    raise ValueError("Index out of bounds.")
-            self.children.insert(index, node)
-
-    def __str__(self):
-        return self.name
-
-    def __repr__(self):
-        return self.__str__()
-
-    def is_root(self):
-        return len(self.parents) == 0
-
-    def is_leaf(self):
-        return len(self.children) == 0
-
-    def remove(self, keep_parents=False, keep_children=False):
-        """Remove references to self from parents and children.
-
-        Parameters
-        ----------
-        parent_or_index : Node or int
-        """
-        if not keep_parents:
-            while len(self.parents) > 0:
-                self.remove_parent(0)
-        if not keep_children:
-            for c in self.children.copy():
-                c.remove_parent(self)
-
-    def remove_parent(self, parent_or_index):
-        """Remove a parent from self and self from parent's children.
-
-        Parameters
-        ----------
-        parent_or_index : Node or int
-        """
-        index = parent_or_index
-        if isinstance(index, Node):
-            for i, p in enumerate(self.parents):
-                if p == parent_or_index:
-                    index = i
-                    break
-        if isinstance(index, Node):
-            raise Exception("Could not find a parent")
-        parent = self.parents[index]
-        del self.parents[index]
-        parent.children.remove(self)
-        return index
-
-    def change_to(self, node, transfer_parents=True, transfer_children=True):
-        """Effectively changes self to another node. Reference to self is untouched.
-
-        Parameters
-        ----------
-        node : Node
-            The new Node to change self to.
-        transfer_parents : boolean
-            Whether to reuse current parents.
-        transfer_children : boolean
-            Whether to reuse current children, which will also be reset recursively.
-
-        Returns
-        -------
-        node : Node
-            The new node with parents and children associated.
-        """
-        if transfer_parents:
-            parents = self.parents.copy()
-            for p in parents:
-                self.remove_parent(p)
-            node.add_parents(parents)
-
-        if transfer_children:
-            children = self.children.copy()
-            for c in children:
-                index = c.remove_parent(self)
-                c.add_parent(node, index=index)
-                c.reset(propagate=True)
-
-        return node
-
-    @property
-    def ancestors(self):
-        _ancestors = self.parents.copy()
-        for n in self.parents:
-            for m in n.ancestors:
-                if m not in _ancestors:
-                    _ancestors.append(m)
-        return _ancestors
-
-    @property
-    def descendants(self):
-        _descendants = self.children.copy()
-        for n in self.children:
-            for m in n.descendants:
-                if m not in _descendants:
-                    _descendants.append(m)
-        return _descendants
-
-    @property
-    def component(self):
-        return [self] + self.ancestors + self.descendants
-
-    #@property
-    #def graph(self):
-    #    return Graph(self)
-
-    @property
-    def label(self):
-        return self.name
-
-    @property
-    def neighbours(self):
-        return self.children + self.parents
-
-    """Private methods"""
-
-    def _convert_to_node(self, obj, name):
-        raise ValueError("No conversion to Node for value {}".format(obj))
-
-    def _ensure_node(self, obj):
-        if isinstance(obj, Node):
-            return obj
-        name = "_{}_{}".format(self.name, str(uuid.uuid4().hex[0:6]))
-        return self._convert_to_node(obj, name)
-
-    """Static methods"""
-
-    @staticmethod
-    def node_list(nodes):
-        if isinstance(nodes, dict):
-            nodes = nodes.values()
-        elif isinstance(nodes, Node):
-            nodes = [nodes]
-        return nodes
-
-
-# TODO: add version number to key so that resets are not confused in dask scheduler
-def make_key(name, sl):
-    """Makes the dask key for the outputs of nodes
-
-    Parameters
-    ----------
-    name : string
-        name of the output (e.g. node name)
-    sl : slice
-        data slice that is covered by this output
-
-    Returns
-    -------
-    a tuple key
-    """
-    n = slen(sl)
-    if n <= 0:
-        ValueError("Slice has no length")
-    return (name, sl.start, n)
-
-
-def is_elfi_key(key):
-    return isinstance(key, tuple) and len(key) == 3 and isinstance(key[0], str)
-
-
-def get_key_slice(key):
-    """Returns the corresponding slice from 'key'.
-    """
-    return slice(key[1], key[1] + key[2])
-
-
-def get_key_name(key):
-    return key[0]
-
-
-def reset_key_slice(key, new_sl):
-    """Resets the slice from 'key' to 'new_sl'
-
-    Returns
-    -------
-    a new key
-    """
-    return make_key(get_key_name(key), new_sl)
-
-
-def reset_key_name(key, name):
-    """Resets the name from 'key' to 'name'
-
-    Returns
-    -------
-    a new key
-    """
-    return make_key(name, get_key_slice(key))
-
-
-def get_named_item(output, item, name=None):
-    """Makes a delayed object by appending "-name" to the output key name
-
-    Parameters
-    ----------
-    output : delayed node output
-    item : str
-       item to take from the output
-    name : str
-       delayed key name (default: item)
-
-    Returns
-    -------
-    delayed object yielding the item
-    """
-    name = name or item
-    new_key_name = get_key_name(output.key) + '-' + str(name)
-    new_key = reset_key_name(output.key, new_key_name)
-    return delayed(operator.getitem)(output, item, dask_key_name=new_key)
-
-
-class ElfiStore:
-    """Store interface for Elfi outputs and data.
-
-    All implementations must be able to store the output data. Storing the output
-    dict is optional.
-
-    """
-
-    def write(self, output, done_callback=None):
-        """Write output or output data to store
-
-        Parameters
-        ----------
-        output : delayed output
-        done_callback : fn(key, result)
-           result is either the concrete result or a finished future for the result
-
-        """
-        raise NotImplementedError
-
-    def read(self, key):
-        """Implementation of this method is optional.
-
-        Parameters
-        ----------
-        key : output key
-
-        Returns
-        -------
-        the output result
-        """
-        raise NotImplementedError
-
-    def read_data(self, node_name, sl):
-        """
-
-        Parameters
-        ----------
-        sl : slice
-        node_name : string
-
-        Returns
-        -------
-        dask.delayed object yielding the data matching the slice with .compute()
-        """
-        raise NotImplementedError
-
-    def reset(self, node_name):
-        """Reset the store to the initial state. All results will be cleared.
-
-        Parameters
-        ----------
-        node_name : string
-        """
-        raise NotImplementedError
-
-
-class LocalElfiStore(ElfiStore):
-    """Interface for any "local object store".
-    """
-
-    def __init__(self):
-        self._pending_persisted = defaultdict(lambda: None)
-
-    def _read_data(self, name, sl):
-        """Operation for reading from storage.
-
-        Parameters
-        ----------
-        name : string
-            Name of node (all ilmplementations may not use this).
-        sl : slice
-            Indices for data to return.
-
-        Returns
-        -------
-        np.ndarray
-            Data matching slice, shape: (slice length, ) + data.shape
-        """
-        raise NotImplementedError
-
-    def _write(self, key, output_result):
-        """Operation for writing to storage.
-
-        Parameters
-        ----------
-        key : tuple
-            Dask key matching the write operation.
-            Contains both node name (with get_key_name) and
-            slice (with get_key_slice).
-        output_result : dict
-            Operation output dict:
-                "data" : data to be stored (np.ndarray)
-                         shape should be (slice length, ) + data.shape
-        """
-        raise NotImplementedError
-
-    def _reset(self, name):
-        """Operation for resetting storage object (optional).
-        """
-        pass
-
-    def write(self, output, done_callback=None):
-        key = output.key
-        key_name = get_key_name(key)
-        d = env.client().persist(output)
-        # We must keep the reference around so that the result is not cleared from memory
-        self._pending_persisted[key] = d
-        # Take out the underlying future
-        future = d.dask[key]
-        future.add_done_callback(lambda f: self._post_task(key, f, done_callback))
-
-    def read_data(self, node_name, sl):
-        name = node_name + "-data"
-        key = make_key(name, sl)
-        return delayed(self._read_data(node_name, sl), name=key, pure=True)
-
-    def reset(self, node_name):
-        self._pending_persisted.clear()
-        self._reset(node_name)
-
-    # Issue https://github.com/dask/distributed/issues/647
-    @gen.coroutine
-    def _post_task(self, key, future, done_callback=None):
-        res = yield future._result()
-        self._write(key, res)
-        # Inform that the result is stored
-        if done_callback is not None:
-            done_callback(key, res)
-        # Remove the future reference
-        del self._pending_persisted[key]
-
-
-class LocalDataStore(LocalElfiStore):
-    """Implementation for any simple sliceable storage object.
-
-    Object should have following methods:
-        __getitem__, __setitem__, __len__
-
-    Examples: numpy array, h5py instance.
-
-    The storage object should have enough space to hold all samples.
-    For example, numpy array shape should be at least (n_samples, ) + data.shape.
-
-    The slicing operation must be consistent:
-        'obj[sl] = d' must guarantee that 'obj[sl] == d'
-        For example, an empty list will not guarantee this, but a pre-allocated will.
-    """
-    def __init__(self, local_store):
-        if not (getattr(local_store, "__getitem__", False) and callable(local_store.__getitem__)):
-            raise ValueError("Store object does not implement __getitem__.")
-        if not (getattr(local_store, "__setitem__", False) and callable(local_store.__setitem__)):
-            raise ValueError("Store object does not implement __setitem__.")
-        if not (getattr(local_store, "__len__", False) and callable(local_store.__len__)):
-            raise ValueError("Store object does not implement __len__.")
-        self._local_store = local_store
-        super(LocalDataStore, self).__init__()
-
-    def _read_data(self, name, sl):
-        return self._local_store[sl]
-
-    def _write(self, key, output_result):
-        sl = get_key_slice(key)
-        if len(self._local_store) < sl.stop:
-            raise IndexError("No more space on local storage object")
-        self._local_store[sl] = output_result["data"]
-
-
-class MemoryStore(ElfiStore):
-    """Cache results in memory of the workers using dask.distributed."""
-    def __init__(self):
-        self._persisted = defaultdict(lambda: None)
-
-    def write(self, output, done_callback=None):
-        key = output.key
-        # Persist key to client
-        d = env.client().persist(output)
-        self._persisted[key] = d
-
-        future = d.dask[key]
-        if done_callback is not None:
-            future.add_done_callback(lambda f: done_callback(key, f))
-
-    def read(self, key):
-        return self._persisted[key].compute()
-
-    def read_data(self, node_name, sl):
-        sl = to_slice(sl)
-        # TODO: allow arbitrary slices to be taken, now they have to match
-        output = [d for key, d in self._persisted.items() if get_key_slice(key) == sl]
-        if len(output) == 0:
-            raise IndexError("No matching slice found.")
-        return get_named_item(output[0], 'data')
-
-    def reset(self, node_name):
-        self._persisted.clear()
 
 
 def prepare_store(store):
@@ -495,19 +26,21 @@
         None : means data is not stored.
         ElfiStore derivative : stores data according to specification.
         String identifiers :
-            "cache" : Creates a MemoryStore()
+        "cache" : Creates a MemoryStore()
         Sliceable object : is converted to LocalDataStore(obj)
-            Examples: local numpy array, h5py instance.
-            The size of the object must be at least (n_samples, ) + data.shape
-            The slicing must be consistent:
-                obj[sl] = d must guarantee that obj[sl] == d
-                For example, an empty list will not guarantee this, but a pre-allocated will.
-            See also: LocalDataStore
+
+        Examples: local numpy array, h5py instance.
+        The size of the object must be at least (n_samples, )  data.shape
+        The slicing must be consistent:
+            obj[sl] = d must guarantee that obj[sl] == d
+            For example, an empty list will not guarantee this, but a pre-allocated will.
+        See also: LocalDataStore
 
     Returns
     -------
-    ElfiStore instance or None is store is None
-    """
+    `ElfiStore` instance or None is store is None
+    """
+
     if store is None:
         return None
     if isinstance(store, ElfiStore):
@@ -519,7 +52,6 @@
     return LocalDataStore(store)
 
 
->>>>>>> fd12f77c
 class DelayedOutputCache:
     """Handles a continuous list of delayed outputs for a node.
     """
@@ -528,37 +60,15 @@
 
         Parameters
         ----------
-<<<<<<< HEAD
         node_id : str
             id of the node (`node.id`)
-        store : None, ElfiStore, string, or sliceable object
-            None : means data is not stored.
-            ElfiStore derivative : stores data according to specification.
-            String identifiers :
-                "cache" : Creates a MemoryStore()
-            Sliceable object : is converted to LocalDataStore(obj)
-                Examples: local numpy array, h5py instance.
-                The size of the object must be at least (n_samples, ) + data.shape
-                The slicing must be consistent:
-                    obj[sl] = d must guarantee that obj[sl] == d
-                    For example, an empty list will not guarantee this, but a pre-allocated will.
-                See also: LocalDataStore
-        """
-        self._delayed_outputs = []
-        self._stored_mask = []
-        self._store = self._prepare_store(store)
-        self._node_id = node_id
-=======
-        node_name : string
-            Name of node that owns this instance.
-        store : various (optional)
-            See prepare_store interface.
+        store : various
+            See prepare_store
         """
         self._delayed_outputs = []
         self._stored_mask = []
         self._store = prepare_store(store)
-        self._node_name = node_name
->>>>>>> fd12f77c
+        self._node_id = node_id
 
     def __len__(self):
         l = 0
@@ -578,15 +88,12 @@
         if self._store:
             self._store.write(output, done_callback=self._set_stored)
 
-    def reset(self, key_id):
+    def reset(self, new_node_id):
         del self._delayed_outputs[:]
         del self._stored_mask[:]
         if self._store is not None:
-<<<<<<< HEAD
-            self._store.reset(key_id)
-=======
-            self._store.reset(self._node_name)
->>>>>>> fd12f77c
+            self._store.reset(self._node_id)
+        self._node_id = new_node_id
 
     def __getitem__(self, sl):
         """
@@ -751,40 +258,27 @@
 
 
 class Operation(Node):
-<<<<<<< HEAD
     def __init__(self, name, operation, *parents, inference_task=None, store=None):
-        """
-
-        Parameters
-        ----------
-        name : name of the node
+        """Operation node transforms data from parents to output
+        that is given to the node's children.
+
+        The operation takes `input_dict` from the parent nodes as input. The subclasses
+        of `Operation` usually abstract `input_dict` away and instead define a more
+        straightforward function signature tailored for the subclasses purpose.
+
+        The `input_dict` will have a key "data", that contains a tuple where each parent
+        in `parents` is replaced by the parent data.
+
+        Parameters
+        ----------
+        name : string
+            Name of the node
         operation : node operation function
             `operation(input_dict)` returns `output_dict`
             `input_dict` and `output_dict` must contain a key `"data"`
-        *parents : parents of the nodes
+        *parents : tuple or list
+            Parents of the operation node
         store : `OutputStore` instance
-=======
-    def __init__(self, name, operation, *parents, store=None):
-        """Operation node transforms data from parents to output
-        that is given to the node's children.
-
-        The operation should in general take 'input_dicts' from
-        the parent nodes as input. The function signature may be
-        different for different operations.
-
-        The operation should return a single 'output_dict'.
-
-        Parameters
-        ----------
-        name : string
-            Name of the node.
-        operation : callable
-            Node operation function.
-        *parents : list of nodes (optional)
-            Parents of the node.
-        store : various (optional)
-            See prepare_store interface.
->>>>>>> fd12f77c
         """
         inference_task = inference_task or env.inference_task()
         super(Operation, self).__init__(name, *parents, graph=inference_task)
@@ -1198,112 +692,6 @@
         super(Threshold, self).__init__(name, operation, *args, **kwargs)
 
 
-"""Other functions
-"""
-
-# Not used?
-#def fixed_expand(n, fixed_value):
-#    """Creates a new axis 0 (or dimension) along which the value is repeated
-#    """
-#    return np.repeat(fixed_value[np.newaxis,:], n, axis=0)
-#
-# class Graph(object):
-#     """A container for the graphical model"""
-#     def __init__(self, anchor_node=None):
-#         self.anchor_node = anchor_node
-#
-#     @property
-#     def nodes(self):
-#         return self.anchor_node.component
-#
-#     def sample(self, n, parameters=None, threshold=None, observe=None):
-#         raise NotImplementedError
-#
-#     def posterior(self, N):
-#         raise NotImplementedError
-#
-#     def reset(self):
-#         data_nodes = self.find_nodes(Data)
-#         for n in data_nodes:
-#             n.reset()
-#
-#     def find_nodes(self, node_class=Node):
-#         nodes = []
-#         for n in self.nodes:
-#             if isinstance(n, node_class):
-#                 nodes.append(n)
-#         return nodes
-#
-#     def __getitem__(self, key):
-#         for n in self.nodes:
-#             if n.name == key:
-#                 return n
-#         raise IndexError
-#
-#     def __getattr__(self, item):
-#         for n in self.nodes:
-#             if n.name == item:
-#                 return n
-#         raise AttributeError
-#
-#     def plot(self, graph_name=None, filename=None, label=None):
-#         from graphviz import Digraph
-#         G = Digraph(graph_name, filename=filename)
-#
-#         observed = {"shape": "box", "fillcolor": "grey", "style": "filled"}
-#
-#         # add nodes
-#         for n in self.nodes:
-#             if isinstance(n, Fixed):
-#                 G.node(n.name, xlabel=n.label, shape="point")
-#             elif hasattr(n, "observed") and n.observed is not None:
-#                 G.node(n.name, label=n.label, **observed)
-#             # elif isinstance(n, Discrepancy) or isinstance(n, Threshold):
-#             #     G.node(n.name, label=n.label, **observed)
-#             else:
-#                 G.node(n.name, label=n.label, shape="doublecircle",
-#                        fillcolor="deepskyblue3",
-#                        style="filled")
-#
-#         # add edges
-#         edges = []
-#         for n in self.nodes:
-#             for c in n.children:
-#                 if (n.name, c.name) not in edges:
-#                     edges.append((n.name, c.name))
-#                     G.edge(n.name, c.name)
-#             for p in n.parents:
-#                 if (p.name, n.name) not in edges:
-#                     edges.append((p.name, n.name))
-#                     G.edge(p.name, n.name)
-#
-#         if label is not None:
-#             G.body.append("label=" + "\"" + label + "\"")
-#
-#         return G
-#
-#     """Properties"""
-#
-#     @property
-#     def thresholds(self):
-#         return self.find_nodes(node_class=Threshold)
-#
-#     @property
-#     def discrepancies(self):
-#         return self.find_nodes(node_class=Discrepancy)
-#
-#     @property
-#     def simulators(self):
-#         return [node for node in self.nodes if isinstance(node, Simulator)]
-#
-#     @property
-#     def priors(self):
-#         raise NotImplementedError
-#         #Implementation wrong, prior have Value nodes as hyperparameters
-#         # priors = self.find_nodes(node_class=Stochastic)
-#         # priors = {n for n in priors if n.is_root()}
-#         # return priors
-
 if __name__ == "__main__":
     import doctest
     doctest.testmod()